--- conflicted
+++ resolved
@@ -28,17 +28,11 @@
     class _ProgressBarProtocol(typing.Protocol):
         def update(self, n): ...
 
-<<<<<<< HEAD
-class _VerboseProgressBarProtocol(_ProgressBarProtocol):
-    @classmethod
-    def write(cls, *args): ...
-=======
         def close(self): ...
 
     class _VerboseProgressBarProtocol(_ProgressBarProtocol):
         @classmethod
         def write(self, *args): ...
->>>>>>> 5690feba
 
 
 def _create_path(path: str | pathlib.Path) -> pathlib.Path:
